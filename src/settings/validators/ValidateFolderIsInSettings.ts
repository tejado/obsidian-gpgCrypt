--- conflicted
+++ resolved
@@ -3,12 +3,7 @@
 import { normalizePath } from "obsidian";
 
 export class FolderInSettingValidator implements IValidator<string> {
-<<<<<<< HEAD
 	constructor(private readonly settings: Settings) {}
-=======
-
-	constructor(private readonly settings: Settings) { }
->>>>>>> 6fdb0db1
 
 	validate(filePath: string) {
 		const normalizedFilePath = normalizePath(filePath);
@@ -35,17 +30,11 @@
 
 		if (!isInAllowedFolder) {
 			throw new ValidationError(
-				"FolderInSettingValidator",
-				"This folder isn't in your path.",
+				"FolderInSettingValidator", "This folder isn't in your path.",
 				filePath + " folder not in path, ignoring."
 			);
 		}
 
 		return this;
 	}
-<<<<<<< HEAD
-}
-=======
-
-} 
->>>>>>> 6fdb0db1
+}